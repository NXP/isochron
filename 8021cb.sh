#!/bin/bash
# SPDX-License-Identifier: BSD-3-Clause
# Copyright (c) 2019 NXP Semiconductors

set -e -u -o pipefail

export TOPDIR=$(cd "$(dirname "${BASH_SOURCE[0]}" )" && pwd)

#                                  +--------------------------------+
#   Board 3:                       |                                |
#                                  |                                |
#   +------------------------------|----------------------------+   |
#   |                              |                            |   |
#   | +--------+    +--------+ +--------+ +--------+ +--------+ |   |
#   | |        |    |        | |        | |        | |        | |   |
#   | |  MAC0  |    |  SWP0  | |  SWP1  | |  SWP2  | |  SWP3  | |   |
#   | |        |    |        | |        | |        | |        | |   |
#   +-+--------+----+--------+-+--------+-+--------+-+--------+-+   |
#                       |                                           |
#                       |                                           |
#                       +----------+                                |
#   Board 2:                       |                                |
#                                  |                                |
#   +------------------------------|----------------------------+   |
#   |                              |                            |   |
#   | +--------+    +--------+ +--------+ +--------+ +--------+ |   |
#   | |        |    |        | |        | |        | |        | |   |
#   | |  MAC0  |    |  SWP0  | |  SWP1  | |  SWP2  | |  SWP3  | |   |
#   | |        |    |        | |        | |        | |        | |   |
#   +-+--------+----+--------+-+--------+-+--------+-+--------+-+   |
#                       |                                           |
#                       |                                           |
#                       +----------+                                |
#   Board 1:                       |                                |
#                                  |                                |
#   +------------------------------|----------------------------+   |
#   |                              |                            |   |
#   | +--------+    +--------+ +--------+ +--------+ +--------+ |   |
#   | |        |    |        | |        | |        | |        | |   |
#   | |  MAC0  |    |  SWP0  | |  SWP1  | |  SWP2  | |  SWP3  | |   |
#   | |        |    |        | |        | |        | |        | |   |
#   +-+--------+----+--------+-+--------+-+--------+-+--------+-+   |
#                       |                                           |
#                       |                                           |
#                       +-------------------------------------------+

usage() {
	echo "Usage:"
	echo "$0 1|2|3"
	return 1
}

board1_ip_address="172.15.0.1"
board2_ip_address="172.15.0.2"
board3_ip_address="172.15.0.3"
board1_mac_address="00:04:9f:63:35:ea"
board2_mac_address="00:04:9f:63:35:eb"
board3_mac_address="00:04:9f:63:35:ec"
board1_vid="101"
board2_vid="102"
board3_vid="103"

# 1 -> 2: split at B1.SWP1, recover at B2.SWP4
# 1 -> 3: split at B1.SWP0, recover at B3.SWP4
# 2 -> 1: split at B2.SWP1, recover at B1.SWP4
# 2 -> 3: split at B2.SWP2, recover at B3.SWP4
# 3 -> 1: split at B3.SWP0, recover at B3.SWP4
# 3 -> 2: split at B3.SWP2, recover at B3.SWP4

[ $# = 1 ] || usage
num=$1; shift

eval $(echo my_ip=\$board${num}_ip_address)
eval $(echo my_mac=\$board${num}_mac_address)
eval $(echo my_vid=\$board${num}_vid)

ip link set dev eno2 address ${my_mac}
<<<<<<< HEAD
ip link set dev eno2 mtu 1496
=======
ip addr flush dev eno2 && ip addr add ${my_ip}/24 dev eno2
>>>>>>> 2553eac5

for eth in eno2 eno3 swp0 swp1 swp2 swp3 swp4; do
	ip link set dev $eth up
done

sed     -e "s|%BOARD1_MAC_ADDRESS%|${board1_mac_address}|g" \
	-e "s|%BOARD2_MAC_ADDRESS%|${board2_mac_address}|g" \
	-e "s|%BOARD3_MAC_ADDRESS%|${board3_mac_address}|g" \
	-e "s|%BOARD1_VID%|${board1_vid}|g" \
	-e "s|%BOARD2_VID%|${board2_vid}|g" \
	-e "s|%BOARD3_VID%|${board3_vid}|g" \
	${TOPDIR}/8021cb-board${num}.json.template > \
	${TOPDIR}/8021cb-board${num}.json

${TOPDIR}/8021cb-load-config.sh -f ${TOPDIR}/8021cb-board${num}.json

echo "Adding VLAN mangling rules (see with 'tc filter show dev eno2 egress && tc filter show dev eno2 ingress')"

if tc qdisc show dev eno2 | grep clsact; then tc qdisc del dev eno2 clsact; fi
tc qdisc add dev eno2 clsact
tc filter add dev eno2 egress flower \
	dst_mac $board1_mac_address \
	action vlan push id $my_vid
tc filter add dev eno2 egress flower \
	dst_mac $board2_mac_address \
	action vlan push id $my_vid
tc filter add dev eno2 egress flower \
	dst_mac $board3_mac_address \
	action vlan push id $my_vid
tc filter add dev eno2 protocol 802.1Q ingress flower \
	dst_mac $my_mac vlan_id $board1_vid \
	action vlan pop
tc filter add dev eno2 protocol 802.1Q ingress flower \
	dst_mac $my_mac vlan_id $board2_vid \
	action vlan pop
tc filter add dev eno2 protocol 802.1Q ingress flower \
	dst_mac $my_mac vlan_id $board3_vid \
	action vlan pop
# Accept all VLAN tags on ingress
ethtool -K eno2 rx-vlan-filter off

echo "Populating the ARP table..."
for board in 1 2 3; do
	if [ ${board} = ${num} ]; then
		continue
	fi
	eval $(echo other_mac=\$board${board}_mac_address)
	eval $(echo other_ip=\$board${board}_ip_address)
	arp -s ${other_ip} ${other_mac} dev eno2
done

echo "Ready to send/receive traffic. IP address of board is ${my_ip}"<|MERGE_RESOLUTION|>--- conflicted
+++ resolved
@@ -75,23 +75,14 @@
 eval $(echo my_vid=\$board${num}_vid)
 
 ip link set dev eno2 address ${my_mac}
-<<<<<<< HEAD
-ip link set dev eno2 mtu 1496
-=======
 ip addr flush dev eno2 && ip addr add ${my_ip}/24 dev eno2
->>>>>>> 2553eac5
 
-for eth in eno2 eno3 swp0 swp1 swp2 swp3 swp4; do
-	ip link set dev $eth up
-done
-
-sed     -e "s|%BOARD1_MAC_ADDRESS%|${board1_mac_address}|g" \
+sed -i -e "s|%BOARD1_MAC_ADDRESS%|${board1_mac_address}|g" \
 	-e "s|%BOARD2_MAC_ADDRESS%|${board2_mac_address}|g" \
 	-e "s|%BOARD3_MAC_ADDRESS%|${board3_mac_address}|g" \
 	-e "s|%BOARD1_VID%|${board1_vid}|g" \
 	-e "s|%BOARD2_VID%|${board2_vid}|g" \
 	-e "s|%BOARD3_VID%|${board3_vid}|g" \
-	${TOPDIR}/8021cb-board${num}.json.template > \
 	${TOPDIR}/8021cb-board${num}.json
 
 ${TOPDIR}/8021cb-load-config.sh -f ${TOPDIR}/8021cb-board${num}.json
